---
mainnet:
  zilswap_address_hex: "0xba11eb7bcc0a02e947acf03cc651bfaf19c9ec00"
  distributions:
    - name: "ZWAP Rewards Legacy"
      reward_token_symbol: ZWAP
      reward_token_address_hex: "0x0d21c1901a06abee40d8177f95171c8c63abdc31"
      distributor_name: Zilswap
      distributor_address_hex: "0xe499fe6c9e4085198a3355362c2bb120fc8d43fa"
      developer_address: zil1zjvc2m9f5vh8zl57su5j8lflgaq2lx08kcwdvy
      emission_info:
        epoch_period: 604800 # 1 week
        tokens_per_epoch: "6250000000000000"
        tokens_for_retroactive_distribution: "50000000000000000"
        retroactive_distribution_cutoff_time: 1610964000
        distribution_start_time: 1612339200
        total_number_of_epochs: 29
        initial_epoch_number: 2
        developer_token_ratio_bps: 1500
        trader_token_ratio_bps: 2000
      incentivized_pools: {}
    - name: "ZWAP Rewards"
      reward_token_symbol: ZWAP
      reward_token_address_hex: "0x0d21c1901a06abee40d8177f95171c8c63abdc31"
      distributor_name: Zilswap
      distributor_address_hex: "0xe5e274f59482759c1a0c13682ff3ec3efeb22d2a"
      developer_address: zil1zjvc2m9f5vh8zl57su5j8lflgaq2lx08kcwdvy
      emission_info:
        epoch_period: 604800 # 1 week
        tokens_per_epoch: "6250000000000000"
        tokens_for_retroactive_distribution: "0"
        retroactive_distribution_cutoff_time: 0
        distribution_start_time: 1629878400
        total_number_of_epochs: 123
        initial_epoch_number: 0
        developer_token_ratio_bps: 1500
        trader_token_ratio_bps: 0
      incentivized_pools:
        zil1p5suryq6q647usxczale29cu3336hhp376c627: 40 # ZWAP
        zil1zu72vac254htqpg3mtywdcfm84l3dfd9qzww8t: 5  # XSGD
        zil14pzuzq6v6pmmmrfjhczywguu0e97djepxt8g3e: 5  # gZIL
        zil18f5rlhqz9vndw4w8p60d0n7vg3n9sqvta7n6t2: 3  # PORT
        zil19lr3vlpm4lufu2q94mmjvdkvmx8wdwajuntzx2: 3  # DMZ
        zil1h63h5rlg7avatnlzhfnfzwn8vfspwkapzdy2aw: 3  # XCAD
        zil1gf5vxndx44q6fn025fwdaajnrmgvngdzel0jzp: 3  # BLOX
        zil1kwfu3x9n6fsuxc4ynp72uk5rxge25enw7zsf9z: 2  # SCO
        zil1hau7z6rjltvjc95pphwj57umdpvv0d6kh2t8zk: 2  # CARB
        zil1qldr63ds7yuspqcf02263y2lctmtqmr039vrht: 2  # ZPAINT
        zil1lq3ghn3yaqk0w7fqtszv53hejunpyfyh3rx9gc: 2  # Elons
        zil1pqcev4ykxla0jhy3anx32lnqgv8xncd8q57ql2: 2  # SPW
        zil14jmjrkvfcz2uvj3y69kl6gas34ecuf2j5ggmye: 2  # REDC
        zil1504065pp76uuxm7s9m2c4gwszhez8pu3mp6r8c: 1  # STREAM
        zil1ucvrn22x8366vzpw5t7su6eyml2auczu6wnqqg: 1  # ZYRO
        zil1w5hwupgc9rxyuyd742g2c9annwahugrx80fw9h: 1  # GARY
        zil1l0g8u6f9g0fsvjuu74ctyla2hltefrdyt7k5f4: 1  # ZLP
        zil1s8xzysqcxva2x6aducncv9um3zxr36way3fx9g: 1  # ZCH
        zil14d6wwelssqumu6w9c6kaucz2r57z34cxuh96lf: 1  # SHARDS
        zil1xswavlggsqmkd9kddcp0ulceqm9ht36gqkt8ua: 1  # ZWALL
        zil1c6akv8k6dqaac7ft8ezk5gr2jtxrewfw8hc27d: 1  # DUCK
        zil1r9dcsrya4ynuxnzaznu00e6hh3kpt7vhvzgva0: 1  # ZLF
        zil168qdlq4xsua6ac9hugzntqyasf8gs7aund882v: 1  # SRV
<<<<<<< HEAD
    - name: "STREAM Rewards"
      reward_token_symbol: STREAM
      reward_token_address_hex: "0xa3eafd5021f6b9c36fd02ed58aa1d015f2238791"
      distributor_name: ZilStream
      distributor_address_hex: "0xbcd0dd456d35a1e855c5f1c95a3cb60e3140af7d"
      developer_address: zil1xsfg85lm208juqlxjjl82dyft3aad0y0w4sytn
      emission_info:
        epoch_period: 604800 # 1 week
        tokens_per_epoch: "2403800000000"
        tokens_for_retroactive_distribution: "0"
        retroactive_distribution_cutoff_time: 0
        distribution_start_time: 1630483200
        total_number_of_epochs: 197
        initial_epoch_number: 0
        developer_token_ratio_bps: 0
        trader_token_ratio_bps: 0
      incentivized_pools:
        zil1504065pp76uuxm7s9m2c4gwszhez8pu3mp6r8c: 1  # STREAM
=======
        zil1ykcdhtgyercmv7ndfxt00wm9xzpq4k7hjmfm4e: 1  # MAMBO
        zil12drvflckms6874ffuujcdxj75raavl4yfn4ssc: 1  # RECAP
        zil1vdc79fg75sth96xnt6xmq5f55swcd5t6m5zhvn: 1  # Yoda
        zil108ex3na3dvwnjq5p4nls4z3gjy8fx66693hf4d: 1  # CONSULT
        zil1rcp57nc2ue00f2hk7esxaa3j8q93xrexgrmpz7: 1  # ZILLEX
        zil12htx8pdfwk39e47fhd7t3vd3rftyxeuf9px354: 1  # PELE
        zil19cyp6kj7zrz3c2q50ts2nly6hrhrr7vr89g9gf: 1  # UNIDEX
>>>>>>> 494a3fa9
testnet:
  zilswap_address_hex: "0x1a62dd9c84b0c8948cb51fc664ba143e7a34985c"
  distributions:
    - name: "ZWAP Rewards Legacy"
      reward_token_symbol: ZWAP
      reward_token_address_hex: "0xb2b119e2496f24590eff419f15aa1b6e82aa7074"
      distributor_name: Zilswap
      distributor_address_hex: "0x4a28a0b3d3fc98a52fc128e3cd40c77a88da696e"
      developer_address: zil1ytk3ykwlc2vy8fyp7wqp492zjassj5mxzgscv6
      emission_info:
        epoch_period: 604800 # 1 week
        tokens_per_epoch: "6250000000000000"
        tokens_for_retroactive_distribution: "50000000000000000"
        retroactive_distribution_cutoff_time: 1630353600
        distribution_start_time: 1630440000
        total_number_of_epochs: 0
        initial_epoch_number: 1
        developer_token_ratio_bps: 1500
        trader_token_ratio_bps: 2000
      incentivized_pools: {}
    - name: "ZWAP Rewards"
      reward_token_symbol: ZWAP
      reward_token_address_hex: "0xb2b119e2496f24590eff419f15aa1b6e82aa7074"
      distributor_name: Zilswap
      distributor_address_hex: "0x72979bad9d1114f554572eec1280ca3e7af9ff45"
      developer_address: zil1ytk3ykwlc2vy8fyp7wqp492zjassj5mxzgscv6
      emission_info:
        epoch_period: 604800 # 1 week
        tokens_per_epoch: "6250000000000000"
        tokens_for_retroactive_distribution: "50000000000000000"
        retroactive_distribution_cutoff_time: 1630353600
        distribution_start_time: 1630440000
        total_number_of_epochs: 152
        initial_epoch_number: 1
        developer_token_ratio_bps: 1500
        trader_token_ratio_bps: 2000
      incentivized_pools:
        zil1fytuayks6njpze00ukasq3m4y4s44k79hvz8q5: 3 # gZIL
        zil10a9z324aunx2qj64984vke93gjdnzlnl5exygv: 2 # XSGD
        zil1k2c3ncjfduj9jrhlgx03t2smd6p25ur56cfzgz: 5 # ZWAP
    - name: "ZIL Rewards"
      reward_token_symbol: ZIL
      reward_token_address_hex: "0x0000000000000000000000000000000000000000"
      distributor_name: Zilliqa
      distributor_address_hex: "0x900e5e1f090bd24ba45db8fd2727cb048d91e505"
      developer_address: zil1ytk3ykwlc2vy8fyp7wqp492zjassj5mxzgscv6
      emission_info:
        epoch_period: 604800 # 1 week
        tokens_per_epoch: "10000000000000000"
        tokens_for_retroactive_distribution: "0"
        retroactive_distribution_cutoff_time: 0
        distribution_start_time: 1631664000
        total_number_of_epochs: 6
        initial_epoch_number: 0
        developer_token_ratio_bps: 1500
        trader_token_ratio_bps: 0
      incentivized_pools:
        zil1fytuayks6njpze00ukasq3m4y4s44k79hvz8q5: 3 # gZIL
        zil10a9z324aunx2qj64984vke93gjdnzlnl5exygv: 2 # XSGD
        zil1k2c3ncjfduj9jrhlgx03t2smd6p25ur56cfzgz: 5 # ZWAP
    - name: "STREAM Rewards"
      reward_token_symbol: STREAM
      reward_token_address_hex: "0x7b8a86afbde45b4e081986217e02654b551407a7"
      distributor_name: ZilStream
      distributor_address_hex: "0x30c56b96616eb3d92fce9812c0c857b0102a2fd8"
      developer_address: zil1ytk3ykwlc2vy8fyp7wqp492zjassj5mxzgscv6
      emission_info:
        epoch_period: 604800 # 1 week
        tokens_per_epoch: "2403800000000"
        tokens_for_retroactive_distribution: "0"
        retroactive_distribution_cutoff_time: 0
        distribution_start_time: 1631664000
        total_number_of_epochs: 152
        initial_epoch_number: 0
        developer_token_ratio_bps: 1500
        trader_token_ratio_bps: 0
      incentivized_pools:
        zil1fytuayks6njpze00ukasq3m4y4s44k79hvz8q5: 3 # gZIL
        zil10a9z324aunx2qj64984vke93gjdnzlnl5exygv: 2 # XSGD
        zil1k2c3ncjfduj9jrhlgx03t2smd6p25ur56cfzgz: 5 # ZWAP<|MERGE_RESOLUTION|>--- conflicted
+++ resolved
@@ -59,34 +59,24 @@
         zil1c6akv8k6dqaac7ft8ezk5gr2jtxrewfw8hc27d: 1  # DUCK
         zil1r9dcsrya4ynuxnzaznu00e6hh3kpt7vhvzgva0: 1  # ZLF
         zil168qdlq4xsua6ac9hugzntqyasf8gs7aund882v: 1  # SRV
-<<<<<<< HEAD
     - name: "STREAM Rewards"
       reward_token_symbol: STREAM
       reward_token_address_hex: "0xa3eafd5021f6b9c36fd02ed58aa1d015f2238791"
       distributor_name: ZilStream
-      distributor_address_hex: "0xbcd0dd456d35a1e855c5f1c95a3cb60e3140af7d"
+      distributor_address_hex: "0xfb5c8383ffdfa79a655207eef45841f8c9881d22"
       developer_address: zil1xsfg85lm208juqlxjjl82dyft3aad0y0w4sytn
       emission_info:
         epoch_period: 604800 # 1 week
         tokens_per_epoch: "2403800000000"
         tokens_for_retroactive_distribution: "0"
         retroactive_distribution_cutoff_time: 0
-        distribution_start_time: 1630483200
-        total_number_of_epochs: 197
+        distribution_start_time: 1632902400
+        total_number_of_epochs: 193
         initial_epoch_number: 0
         developer_token_ratio_bps: 0
         trader_token_ratio_bps: 0
       incentivized_pools:
         zil1504065pp76uuxm7s9m2c4gwszhez8pu3mp6r8c: 1  # STREAM
-=======
-        zil1ykcdhtgyercmv7ndfxt00wm9xzpq4k7hjmfm4e: 1  # MAMBO
-        zil12drvflckms6874ffuujcdxj75raavl4yfn4ssc: 1  # RECAP
-        zil1vdc79fg75sth96xnt6xmq5f55swcd5t6m5zhvn: 1  # Yoda
-        zil108ex3na3dvwnjq5p4nls4z3gjy8fx66693hf4d: 1  # CONSULT
-        zil1rcp57nc2ue00f2hk7esxaa3j8q93xrexgrmpz7: 1  # ZILLEX
-        zil12htx8pdfwk39e47fhd7t3vd3rftyxeuf9px354: 1  # PELE
-        zil19cyp6kj7zrz3c2q50ts2nly6hrhrr7vr89g9gf: 1  # UNIDEX
->>>>>>> 494a3fa9
 testnet:
   zilswap_address_hex: "0x1a62dd9c84b0c8948cb51fc664ba143e7a34985c"
   distributions:
