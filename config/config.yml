---
mainnet:
  zilswap_address_hex: "0xba11eb7bcc0a02e947acf03cc651bfaf19c9ec00"
  distributions:
    - name: "ZWAP Rewards Legacy"
      reward_token_symbol: ZWAP
      reward_token_address_hex: "0x0d21c1901a06abee40d8177f95171c8c63abdc31"
      distributor_name: Zilswap
      distributor_address_hex: "0xc6bacb210f0c096cf6e2aaad8bfd30061e127f12"
      developer_address: zil1zjvc2m9f5vh8zl57su5j8lflgaq2lx08kcwdvy
      emission_info:
        epoch_period: 604800 # 1 week
        tokens_per_epoch: "6250000000000000"
        tokens_for_retroactive_distribution: "50000000000000000"
        retroactive_distribution_cutoff_time: 1610964000
        distribution_start_time: 1612339200
        total_number_of_epochs: 29
        initial_epoch_number: 2
        developer_token_ratio_bps: 1500
        trader_token_ratio_bps: 2000
      incentivized_pools: {}
    - name: "ZWAP Rewards"
      reward_token_symbol: ZWAP
      reward_token_address_hex: "0x0d21c1901a06abee40d8177f95171c8c63abdc31"
      distributor_name: Zilswap
      distributor_address_hex: "0xea57c6b7b5475107688bc70aabefdd5352d0bed0"
      developer_address: zil1zjvc2m9f5vh8zl57su5j8lflgaq2lx08kcwdvy
      emission_info:
        epoch_period: 604800 # 1 week
        tokens_per_epoch: "6250000000000000"
        tokens_for_retroactive_distribution: "0"
        retroactive_distribution_cutoff_time: 0
        distribution_start_time: 1629878400
        total_number_of_epochs: 123
        initial_epoch_number: 0
        developer_token_ratio_bps: 1500
        trader_token_ratio_bps: 0
      incentivized_pools:
        zil1p5suryq6q647usxczale29cu3336hhp376c627: 40 # ZWAP
        zil1zu72vac254htqpg3mtywdcfm84l3dfd9qzww8t: 5  # XSGD
        zil14pzuzq6v6pmmmrfjhczywguu0e97djepxt8g3e: 5  # gZIL
        zil1h63h5rlg7avatnlzhfnfzwn8vfspwkapzdy2aw: 4  # XCAD
        zil18f5rlhqz9vndw4w8p60d0n7vg3n9sqvta7n6t2: 3  # PORT
        zil19lr3vlpm4lufu2q94mmjvdkvmx8wdwajuntzx2: 3  # DMZ
        zil1gf5vxndx44q6fn025fwdaajnrmgvngdzel0jzp: 3  # BLOX
        zil1kwfu3x9n6fsuxc4ynp72uk5rxge25enw7zsf9z: 2  # SCO
        zil1hau7z6rjltvjc95pphwj57umdpvv0d6kh2t8zk: 2  # CARB
        zil1qldr63ds7yuspqcf02263y2lctmtqmr039vrht: 2  # ZPAINT
        zil1lq3ghn3yaqk0w7fqtszv53hejunpyfyh3rx9gc: 2  # Elons
        zil1l0g8u6f9g0fsvjuu74ctyla2hltefrdyt7k5f4: 2  # ZLP
        zil1xswavlggsqmkd9kddcp0ulceqm9ht36gqkt8ua: 2  # ZWALL
        zil1vdc79fg75sth96xnt6xmq5f55swcd5t6m5zhvn: 2  # Yoda
        zil19j33tapjje2xzng7svslnsjjjgge930jx0w09v: 2  # zETH
        zil1rcp57nc2ue00f2hk7esxaa3j8q93xrexgrmpz7: 2  # ZILLEX
        zil1504065pp76uuxm7s9m2c4gwszhez8pu3mp6r8c: 1  # STREAM
        zil1pqcev4ykxla0jhy3anx32lnqgv8xncd8q57ql2: 1  # SPW
        zil14jmjrkvfcz2uvj3y69kl6gas34ecuf2j5ggmye: 1  # REDC
        zil1w5hwupgc9rxyuyd742g2c9annwahugrx80fw9h: 1  # GARY
        zil1s8xzysqcxva2x6aducncv9um3zxr36way3fx9g: 1  # ZCH
        zil14d6wwelssqumu6w9c6kaucz2r57z34cxuh96lf: 1  # SHARDS
        zil1c6akv8k6dqaac7ft8ezk5gr2jtxrewfw8hc27d: 1  # DUCK
        zil1r9dcsrya4ynuxnzaznu00e6hh3kpt7vhvzgva0: 1  # ZLF
        zil168qdlq4xsua6ac9hugzntqyasf8gs7aund882v: 1  # SRV
        zil1ykcdhtgyercmv7ndfxt00wm9xzpq4k7hjmfm4e: 1  # MAMBO
        zil12drvflckms6874ffuujcdxj75raavl4yfn4ssc: 1  # RECAP
        zil108ex3na3dvwnjq5p4nls4z3gjy8fx66693hf4d: 1  # CONSULT
        zil12htx8pdfwk39e47fhd7t3vd3rftyxeuf9px354: 1  # PELE
        zil19cyp6kj7zrz3c2q50ts2nly6hrhrr7vr89g9gf: 1  # UNIDEX
        zil1sxx29cshups269ahh5qjffyr58mxjv9ft78jqy: 1  # zUSDT
        zil1wha8mzaxhm22dpm5cav2tepuldnr8kwkvmqtjq: 1  # zWBTC
        zil1jy3g5j9w5njqwxuuv3zwkz9syyueelmu7g080v: 1  # FEES
        zil18l7eyut8t4gu68w7mg0ck664ee33mykrycps6l: 1  # NFTDEX
        zil1ucvrn22x8366vzpw5t7su6eyml2auczu6wnqqg: 1  # ZYRO
    - name: "STREAM Rewards"
      reward_token_symbol: STREAM
      reward_token_address_hex: "0xa3eafd5021f6b9c36fd02ed58aa1d015f2238791"
      distributor_name: ZilStream
      distributor_address_hex: "0xfb5c8383ffdfa79a655207eef45841f8c9881d22"
      developer_address: zil1xsfg85lm208juqlxjjl82dyft3aad0y0w4sytn
      emission_info:
        epoch_period: 604800 # 1 week
        tokens_per_epoch: "2403800000000"
        tokens_for_retroactive_distribution: "0"
        retroactive_distribution_cutoff_time: 0
        distribution_start_time: 1632902400
        total_number_of_epochs: 193
        initial_epoch_number: 0
        developer_token_ratio_bps: 0
        trader_token_ratio_bps: 0
      incentivized_pools:
        zil1504065pp76uuxm7s9m2c4gwszhez8pu3mp6r8c: 1  # STREAM
    - name: "BLOX Liquidity Rewards"
      reward_token_symbol: BLOX
      reward_token_address_hex: "0x4268C34dA6Ad41a4cDeAa25cdEF6531Ed0c9a1A2"
      distributor_name: BLOX
      distributor_address_hex: "0x644590ca7de53c5275a1b5602099f3d65da4343f"
      developer_address: zil1gy9v2fy4nsa5n5mx7grtt5sn205d6qduxkl84t
      emission_info:
        epoch_period: 604800 # 1 week
        tokens_per_epoch: "1086900"
        tokens_for_retroactive_distribution: "0"
        retroactive_distribution_cutoff_time: 0
        distribution_start_time: 1632902400
        total_number_of_epochs: 84
        initial_epoch_number: 0
        developer_token_ratio_bps: 0
        trader_token_ratio_bps: 0
      incentivized_pools:
        zil1gf5vxndx44q6fn025fwdaajnrmgvngdzel0jzp: 1  # BLOX
    - name: "RECAP Rewards"
      reward_token_symbol: RECAP
      reward_token_address_hex: "0x5346c4ff16Dc347f5529e725869A5Ea0fbD67EA4"
      distributor_name: RECAP
      distributor_address_hex: "0x2c93f8482a199051f8662e4e7220d054c7b55239"
      developer_address: zil1vqvh89p856wkll8v8jgajhsm4xf3m5wkqaafz2
      emission_info:
        epoch_period: 604800 # 1 week
        tokens_per_epoch: "3000000000000000"
        tokens_for_retroactive_distribution: "0"
        retroactive_distribution_cutoff_time: 0
        distribution_start_time: 1632902400
        total_number_of_epochs: 1077
        initial_epoch_number: 0
        developer_token_ratio_bps: 0
        trader_token_ratio_bps: 0
      incentivized_pools:
        zil12drvflckms6874ffuujcdxj75raavl4yfn4ssc: 1  # RECAP
<<<<<<< HEAD
    - name: "DeMons Rewards"
      reward_token_symbol: DMZ
      reward_token_address_hex: "0x2fc7167c3Baff89E2805Aef72636ccD98eE6Bbb2"
      distributor_name: DeMons
      distributor_address_hex: "0xe43333dbad2c73107fca658507f0984e2cab1e1a"
      developer_address: zil1wgqff8zgq3erdpexa3fr96prcplflkawdl9dkg
      emission_info:
        epoch_period: 604800 # 1 week
        tokens_per_epoch: "8654000000000000000000"
        tokens_for_retroactive_distribution: "0"
        retroactive_distribution_cutoff_time: 0
        distribution_start_time: 1631088000
        total_number_of_epochs: 156
=======
    - name: "ZIL Rewards"
      reward_token_symbol: ZIL
      reward_token_address_hex: "0x0000000000000000000000000000000000000000"
      distributor_name: Zilliqa
      distributor_address_hex: "0x7af41077da003602efe872f8b8896c32153b42ae"
      developer_address: zil1ytk3ykwlc2vy8fyp7wqp492zjassj5mxzgscv6
      emission_info:
        epoch_period: 604800 # 1 week
        tokens_per_epoch: "7550000000000000000"
        tokens_for_retroactive_distribution: "0"
        retroactive_distribution_cutoff_time: 0
        distribution_start_time: 1633507200
        total_number_of_epochs: 6
>>>>>>> 5ce6c030
        initial_epoch_number: 0
        developer_token_ratio_bps: 0
        trader_token_ratio_bps: 0
      incentivized_pools:
<<<<<<< HEAD
        zil19lr3vlpm4lufu2q94mmjvdkvmx8wdwajuntzx2: 1  # DMZ
=======
        zil1wha8mzaxhm22dpm5cav2tepuldnr8kwkvmqtjq: 1 # zWBTC
        zil19j33tapjje2xzng7svslnsjjjgge930jx0w09v: 1 # zETH
        zil1sxx29cshups269ahh5qjffyr58mxjv9ft78jqy: 1 # zUSDT
>>>>>>> 5ce6c030
testnet:
  zilswap_address_hex: "0x1a62dd9c84b0c8948cb51fc664ba143e7a34985c"
  distributions:
    - name: "ZWAP Rewards Legacy"
      reward_token_symbol: ZWAP
      reward_token_address_hex: "0xb2b119e2496f24590eff419f15aa1b6e82aa7074"
      distributor_name: Zilswap
      distributor_address_hex: "0x4a28a0b3d3fc98a52fc128e3cd40c77a88da696e"
      developer_address: zil1ytk3ykwlc2vy8fyp7wqp492zjassj5mxzgscv6
      emission_info:
        epoch_period: 604800 # 1 week
        tokens_per_epoch: "6250000000000000"
        tokens_for_retroactive_distribution: "50000000000000000"
        retroactive_distribution_cutoff_time: 1630353600
        distribution_start_time: 1630440000
        total_number_of_epochs: 0
        initial_epoch_number: 1
        developer_token_ratio_bps: 1500
        trader_token_ratio_bps: 2000
      incentivized_pools: {}
    - name: "ZWAP Rewards"
      reward_token_symbol: ZWAP
      reward_token_address_hex: "0xb2b119e2496f24590eff419f15aa1b6e82aa7074"
      distributor_name: Zilswap
      distributor_address_hex: "0x72979bad9d1114f554572eec1280ca3e7af9ff45"
      developer_address: zil1ytk3ykwlc2vy8fyp7wqp492zjassj5mxzgscv6
      emission_info:
        epoch_period: 604800 # 1 week
        tokens_per_epoch: "6250000000000000"
        tokens_for_retroactive_distribution: "50000000000000000"
        retroactive_distribution_cutoff_time: 1630353600
        distribution_start_time: 1630440000
        total_number_of_epochs: 152
        initial_epoch_number: 1
        developer_token_ratio_bps: 1500
        trader_token_ratio_bps: 2000
      incentivized_pools:
        zil1fytuayks6njpze00ukasq3m4y4s44k79hvz8q5: 3 # gZIL
        zil10a9z324aunx2qj64984vke93gjdnzlnl5exygv: 2 # XSGD
        zil1k2c3ncjfduj9jrhlgx03t2smd6p25ur56cfzgz: 5 # ZWAP
    - name: "ZIL Rewards"
      reward_token_symbol: ZIL
      reward_token_address_hex: "0x0000000000000000000000000000000000000000"
      distributor_name: Zilliqa
      distributor_address_hex: "0x900e5e1f090bd24ba45db8fd2727cb048d91e505"
      developer_address: zil1ytk3ykwlc2vy8fyp7wqp492zjassj5mxzgscv6
      emission_info:
        epoch_period: 604800 # 1 week
        tokens_per_epoch: "10000000000000000"
        tokens_for_retroactive_distribution: "0"
        retroactive_distribution_cutoff_time: 0
        distribution_start_time: 1631664000
        total_number_of_epochs: 6
        initial_epoch_number: 0
        developer_token_ratio_bps: 1500
        trader_token_ratio_bps: 0
      incentivized_pools:
        zil1fytuayks6njpze00ukasq3m4y4s44k79hvz8q5: 3 # gZIL
        zil10a9z324aunx2qj64984vke93gjdnzlnl5exygv: 2 # XSGD
        zil1k2c3ncjfduj9jrhlgx03t2smd6p25ur56cfzgz: 5 # ZWAP
    - name: "STREAM Rewards"
      reward_token_symbol: STREAM
      reward_token_address_hex: "0x7b8a86afbde45b4e081986217e02654b551407a7"
      distributor_name: ZilStream
      distributor_address_hex: "0x30c56b96616eb3d92fce9812c0c857b0102a2fd8"
      developer_address: zil1ytk3ykwlc2vy8fyp7wqp492zjassj5mxzgscv6
      emission_info:
        epoch_period: 604800 # 1 week
        tokens_per_epoch: "2403800000000"
        tokens_for_retroactive_distribution: "0"
        retroactive_distribution_cutoff_time: 0
        distribution_start_time: 1631664000
        total_number_of_epochs: 152
        initial_epoch_number: 0
        developer_token_ratio_bps: 1500
        trader_token_ratio_bps: 0
      incentivized_pools:
        zil1fytuayks6njpze00ukasq3m4y4s44k79hvz8q5: 3 # gZIL
        zil10a9z324aunx2qj64984vke93gjdnzlnl5exygv: 2 # XSGD
        zil1k2c3ncjfduj9jrhlgx03t2smd6p25ur56cfzgz: 5 # ZWAP<|MERGE_RESOLUTION|>--- conflicted
+++ resolved
@@ -125,7 +125,6 @@
         trader_token_ratio_bps: 0
       incentivized_pools:
         zil12drvflckms6874ffuujcdxj75raavl4yfn4ssc: 1  # RECAP
-<<<<<<< HEAD
     - name: "DeMons Rewards"
       reward_token_symbol: DMZ
       reward_token_address_hex: "0x2fc7167c3Baff89E2805Aef72636ccD98eE6Bbb2"
@@ -137,9 +136,8 @@
         tokens_per_epoch: "8654000000000000000000"
         tokens_for_retroactive_distribution: "0"
         retroactive_distribution_cutoff_time: 0
-        distribution_start_time: 1631088000
-        total_number_of_epochs: 156
-=======
+        distribution_start_time: 1633507200
+        total_number_of_epochs: 154
     - name: "ZIL Rewards"
       reward_token_symbol: ZIL
       reward_token_address_hex: "0x0000000000000000000000000000000000000000"
@@ -153,18 +151,14 @@
         retroactive_distribution_cutoff_time: 0
         distribution_start_time: 1633507200
         total_number_of_epochs: 6
->>>>>>> 5ce6c030
-        initial_epoch_number: 0
-        developer_token_ratio_bps: 0
-        trader_token_ratio_bps: 0
-      incentivized_pools:
-<<<<<<< HEAD
+        initial_epoch_number: 0
+        developer_token_ratio_bps: 0
+        trader_token_ratio_bps: 0
+      incentivized_pools:
         zil19lr3vlpm4lufu2q94mmjvdkvmx8wdwajuntzx2: 1  # DMZ
-=======
         zil1wha8mzaxhm22dpm5cav2tepuldnr8kwkvmqtjq: 1 # zWBTC
         zil19j33tapjje2xzng7svslnsjjjgge930jx0w09v: 1 # zETH
         zil1sxx29cshups269ahh5qjffyr58mxjv9ft78jqy: 1 # zUSDT
->>>>>>> 5ce6c030
 testnet:
   zilswap_address_hex: "0x1a62dd9c84b0c8948cb51fc664ba143e7a34985c"
   distributions:
