--- conflicted
+++ resolved
@@ -200,7 +200,24 @@
         trader_token_ratio_bps: 0
       incentivized_pools:
         zil1z5l74hwy3pc3pr3gdh3nqju4jlyp0dzkhq2f5y: 1  # XCAD
-<<<<<<< HEAD
+    - name: "SPW Rewards"
+      reward_token_symbol: SPW
+      reward_token_address_hex: "0x083196549637faf95c91eccd157e60430e69e1a7"
+      distributor_name: Sparda Wallet
+      distributor_address_hex: "0x0ce1389fa06e1a5f5843a7b330279788c1bcda08"
+      developer_address: zil1nf3twzcz6w27ptk0whnmxmqyxtv76mve4u5ke9
+      emission_info:
+        epoch_period: 604800 # 1 week
+        tokens_per_epoch: "6000000000"
+        tokens_for_retroactive_distribution: "0"
+        retroactive_distribution_cutoff_time: 0
+        distribution_start_time: 1636527600
+        total_number_of_epochs: 30
+        initial_epoch_number: 0
+        developer_token_ratio_bps: 0
+        trader_token_ratio_bps: 0
+      incentivized_pools:
+        zil1pqcev4ykxla0jhy3anx32lnqgv8xncd8q57ql2: 1  # SPW
     - name: "PORT Rewards"
       reward_token_symbol: PORT
       reward_token_address_hex: "0x3a683fdc022b26d755c70e9ed7cfcc446658018b"
@@ -214,30 +231,6 @@
         retroactive_distribution_cutoff_time: 0
         distribution_start_time: 1636934400 # Mon Nov 15 2021 00:00:00 GMT+0000
         total_number_of_epochs: 6
-=======
-    - name: "SPW Rewards"
-      reward_token_symbol: SPW
-      reward_token_address_hex: "0x083196549637faf95c91eccd157e60430e69e1a7"
-      distributor_name: Sparda Wallet
-      distributor_address_hex: "0x0ce1389fa06e1a5f5843a7b330279788c1bcda08"
-      developer_address: zil1nf3twzcz6w27ptk0whnmxmqyxtv76mve4u5ke9
-      emission_info:
-        epoch_period: 604800 # 1 week
-        tokens_per_epoch: "6000000000"
-        tokens_for_retroactive_distribution: "0"
-        retroactive_distribution_cutoff_time: 0
-        distribution_start_time: 1636527600
-        total_number_of_epochs: 30
->>>>>>> 349fd22a
-        initial_epoch_number: 0
-        developer_token_ratio_bps: 0
-        trader_token_ratio_bps: 0
-      incentivized_pools:
-<<<<<<< HEAD
-        zil18f5rlhqz9vndw4w8p60d0n7vg3n9sqvta7n6t2: 1  # PORT
-=======
-        zil1pqcev4ykxla0jhy3anx32lnqgv8xncd8q57ql2: 1  # SPW
->>>>>>> 349fd22a
 testnet:
   zilswap_address_hex: "0x1a62dd9c84b0c8948cb51fc664ba143e7a34985c"
   distributions:
@@ -317,6 +310,4 @@
       incentivized_pools:
         zil1fytuayks6njpze00ukasq3m4y4s44k79hvz8q5: 3 # gZIL
         zil10a9z324aunx2qj64984vke93gjdnzlnl5exygv: 2 # XSGD
-        zil1k2c3ncjfduj9jrhlgx03t2smd6p25ur56cfzgz: 5 # ZWAP
-
-
+        zil1k2c3ncjfduj9jrhlgx03t2smd6p25ur56cfzgz: 5 # ZWAP