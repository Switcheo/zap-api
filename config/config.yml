---
mainnet:
  zilswap_address_hex: "0xba11eb7bcc0a02e947acf03cc651bfaf19c9ec00"
  distributions:
    - name: "ZWAP Rewards Legacy"
      reward_token_symbol: ZWAP
      reward_token_address_hex: "0x0d21c1901a06abee40d8177f95171c8c63abdc31"
      distributor_name: Zilswap
      distributor_address_hex: "0xc6bacb210f0c096cf6e2aaad8bfd30061e127f12"
      developer_address: zil1zjvc2m9f5vh8zl57su5j8lflgaq2lx08kcwdvy
      emission_info:
        epoch_period: 604800 # 1 week
        tokens_per_epoch: "6250000000000000"
        tokens_for_retroactive_distribution: "50000000000000000"
        retroactive_distribution_cutoff_time: 1610964000
        distribution_start_time: 1612339200
        total_number_of_epochs: 29
        initial_epoch_number: 2
        developer_token_ratio_bps: 1500
        trader_token_ratio_bps: 2000
      incentivized_pools: {}
    - name: "ZWAP Rewards"
      reward_token_symbol: ZWAP
      reward_token_address_hex: "0x0d21c1901a06abee40d8177f95171c8c63abdc31"
      distributor_name: Zilswap
      distributor_address_hex: "0xea57c6b7b5475107688bc70aabefdd5352d0bed0"
      developer_address: zil1zjvc2m9f5vh8zl57su5j8lflgaq2lx08kcwdvy
      emission_info:
        epoch_period: 604800 # 1 week
        tokens_per_epoch: "6250000000000000"
        tokens_for_retroactive_distribution: "0"
        retroactive_distribution_cutoff_time: 0
        distribution_start_time: 1629878400
        total_number_of_epochs: 123
        initial_epoch_number: 0
        developer_token_ratio_bps: 1500
        trader_token_ratio_bps: 0
      incentivized_pools:
        zil1p5suryq6q647usxczale29cu3336hhp376c627: 40 # ZWAP
        zil1zu72vac254htqpg3mtywdcfm84l3dfd9qzww8t: 5  # XSGD
        zil14pzuzq6v6pmmmrfjhczywguu0e97djepxt8g3e: 5  # gZIL
        zil1h63h5rlg7avatnlzhfnfzwn8vfspwkapzdy2aw: 4  # XCAD
        zil18f5rlhqz9vndw4w8p60d0n7vg3n9sqvta7n6t2: 3  # PORT
        zil19lr3vlpm4lufu2q94mmjvdkvmx8wdwajuntzx2: 3  # DMZ
        zil1gf5vxndx44q6fn025fwdaajnrmgvngdzel0jzp: 3  # BLOX
        zil1kwfu3x9n6fsuxc4ynp72uk5rxge25enw7zsf9z: 2  # SCO
        zil1hau7z6rjltvjc95pphwj57umdpvv0d6kh2t8zk: 2  # CARB
        zil1504065pp76uuxm7s9m2c4gwszhez8pu3mp6r8c: 2  # STREAM
        zil1qldr63ds7yuspqcf02263y2lctmtqmr039vrht: 2  # ZPAINT
        zil1lq3ghn3yaqk0w7fqtszv53hejunpyfyh3rx9gc: 2  # Elons
        zil1pqcev4ykxla0jhy3anx32lnqgv8xncd8q57ql2: 2  # SPW
        zil1l0g8u6f9g0fsvjuu74ctyla2hltefrdyt7k5f4: 2  # ZLP
        zil1xswavlggsqmkd9kddcp0ulceqm9ht36gqkt8ua: 2  # ZWALL
        zil1vdc79fg75sth96xnt6xmq5f55swcd5t6m5zhvn: 2  # Yoda
        zil14jmjrkvfcz2uvj3y69kl6gas34ecuf2j5ggmye: 1  # REDC
        zil1w5hwupgc9rxyuyd742g2c9annwahugrx80fw9h: 1  # GARY
        zil1s8xzysqcxva2x6aducncv9um3zxr36way3fx9g: 1  # ZCH
        zil14d6wwelssqumu6w9c6kaucz2r57z34cxuh96lf: 1  # SHARDS
        zil1c6akv8k6dqaac7ft8ezk5gr2jtxrewfw8hc27d: 1  # DUCK
        zil1r9dcsrya4ynuxnzaznu00e6hh3kpt7vhvzgva0: 1  # ZLF
        zil168qdlq4xsua6ac9hugzntqyasf8gs7aund882v: 1  # SRV
        zil1ykcdhtgyercmv7ndfxt00wm9xzpq4k7hjmfm4e: 1  # MAMBO
        zil12drvflckms6874ffuujcdxj75raavl4yfn4ssc: 1  # RECAP
        zil108ex3na3dvwnjq5p4nls4z3gjy8fx66693hf4d: 1  # CONSULT
        zil1rcp57nc2ue00f2hk7esxaa3j8q93xrexgrmpz7: 1  # ZILLEX
        zil12htx8pdfwk39e47fhd7t3vd3rftyxeuf9px354: 1  # PELE
        zil19cyp6kj7zrz3c2q50ts2nly6hrhrr7vr89g9gf: 1  # UNIDEX
    - name: "STREAM Rewards"
      reward_token_symbol: STREAM
      reward_token_address_hex: "0xa3eafd5021f6b9c36fd02ed58aa1d015f2238791"
      distributor_name: ZilStream
      distributor_address_hex: "0xfb5c8383ffdfa79a655207eef45841f8c9881d22"
      developer_address: zil1xsfg85lm208juqlxjjl82dyft3aad0y0w4sytn
      emission_info:
        epoch_period: 604800 # 1 week
        tokens_per_epoch: "2403800000000"
        tokens_for_retroactive_distribution: "0"
        retroactive_distribution_cutoff_time: 0
        distribution_start_time: 1632902400
        total_number_of_epochs: 193
        initial_epoch_number: 0
        developer_token_ratio_bps: 0
        trader_token_ratio_bps: 0
      incentivized_pools:
        zil1504065pp76uuxm7s9m2c4gwszhez8pu3mp6r8c: 1  # STREAM
<<<<<<< HEAD
    - name: "BLOX Liquidity Rewards"
      reward_token_symbol: BLOX
      reward_token_address_hex: "0x4268C34dA6Ad41a4cDeAa25cdEF6531Ed0c9a1A2"
      distributor_name: BLOX
      distributor_address_hex: "0x644590ca7de53c5275a1b5602099f3d65da4343f"
      developer_address: zil1gy9v2fy4nsa5n5mx7grtt5sn205d6qduxkl84t
      emission_info:
        epoch_period: 604800 # 1 week
        tokens_per_epoch: "1086900"
        tokens_for_retroactive_distribution: "0"
        retroactive_distribution_cutoff_time: 0
        distribution_start_time: 1632902400
        total_number_of_epochs: 84
=======
    - name: "RECAP Rewards"
      reward_token_symbol: RECAP
      reward_token_address_hex: "0x5346c4ff16Dc347f5529e725869A5Ea0fbD67EA4"
      distributor_name: RECAP
      distributor_address_hex: "0x2c93f8482a199051f8662e4e7220d054c7b55239"
      developer_address: zil1vqvh89p856wkll8v8jgajhsm4xf3m5wkqaafz2
      emission_info:
        epoch_period: 604800 # 1 week
        tokens_per_epoch: "3000000000000000"
        tokens_for_retroactive_distribution: "0"
        retroactive_distribution_cutoff_time: 0
        distribution_start_time: 1632902400
        total_number_of_epochs: 1077
>>>>>>> 9d86be2b
        initial_epoch_number: 0
        developer_token_ratio_bps: 0
        trader_token_ratio_bps: 0
      incentivized_pools:
<<<<<<< HEAD
        zil1gf5vxndx44q6fn025fwdaajnrmgvngdzel0jzp: 1  # BLOX
=======
        zil12drvflckms6874ffuujcdxj75raavl4yfn4ssc: 1  # RECAP        
>>>>>>> 9d86be2b
testnet:
  zilswap_address_hex: "0x1a62dd9c84b0c8948cb51fc664ba143e7a34985c"
  distributions:
    - name: "ZWAP Rewards Legacy"
      reward_token_symbol: ZWAP
      reward_token_address_hex: "0xb2b119e2496f24590eff419f15aa1b6e82aa7074"
      distributor_name: Zilswap
      distributor_address_hex: "0x4a28a0b3d3fc98a52fc128e3cd40c77a88da696e"
      developer_address: zil1ytk3ykwlc2vy8fyp7wqp492zjassj5mxzgscv6
      emission_info:
        epoch_period: 604800 # 1 week
        tokens_per_epoch: "6250000000000000"
        tokens_for_retroactive_distribution: "50000000000000000"
        retroactive_distribution_cutoff_time: 1630353600
        distribution_start_time: 1630440000
        total_number_of_epochs: 0
        initial_epoch_number: 1
        developer_token_ratio_bps: 1500
        trader_token_ratio_bps: 2000
      incentivized_pools: {}
    - name: "ZWAP Rewards"
      reward_token_symbol: ZWAP
      reward_token_address_hex: "0xb2b119e2496f24590eff419f15aa1b6e82aa7074"
      distributor_name: Zilswap
      distributor_address_hex: "0x72979bad9d1114f554572eec1280ca3e7af9ff45"
      developer_address: zil1ytk3ykwlc2vy8fyp7wqp492zjassj5mxzgscv6
      emission_info:
        epoch_period: 604800 # 1 week
        tokens_per_epoch: "6250000000000000"
        tokens_for_retroactive_distribution: "50000000000000000"
        retroactive_distribution_cutoff_time: 1630353600
        distribution_start_time: 1630440000
        total_number_of_epochs: 152
        initial_epoch_number: 1
        developer_token_ratio_bps: 1500
        trader_token_ratio_bps: 2000
      incentivized_pools:
        zil1fytuayks6njpze00ukasq3m4y4s44k79hvz8q5: 3 # gZIL
        zil10a9z324aunx2qj64984vke93gjdnzlnl5exygv: 2 # XSGD
        zil1k2c3ncjfduj9jrhlgx03t2smd6p25ur56cfzgz: 5 # ZWAP
    - name: "ZIL Rewards"
      reward_token_symbol: ZIL
      reward_token_address_hex: "0x0000000000000000000000000000000000000000"
      distributor_name: Zilliqa
      distributor_address_hex: "0x900e5e1f090bd24ba45db8fd2727cb048d91e505"
      developer_address: zil1ytk3ykwlc2vy8fyp7wqp492zjassj5mxzgscv6
      emission_info:
        epoch_period: 604800 # 1 week
        tokens_per_epoch: "10000000000000000"
        tokens_for_retroactive_distribution: "0"
        retroactive_distribution_cutoff_time: 0
        distribution_start_time: 1631664000
        total_number_of_epochs: 6
        initial_epoch_number: 0
        developer_token_ratio_bps: 1500
        trader_token_ratio_bps: 0
      incentivized_pools:
        zil1fytuayks6njpze00ukasq3m4y4s44k79hvz8q5: 3 # gZIL
        zil10a9z324aunx2qj64984vke93gjdnzlnl5exygv: 2 # XSGD
        zil1k2c3ncjfduj9jrhlgx03t2smd6p25ur56cfzgz: 5 # ZWAP
    - name: "STREAM Rewards"
      reward_token_symbol: STREAM
      reward_token_address_hex: "0x7b8a86afbde45b4e081986217e02654b551407a7"
      distributor_name: ZilStream
      distributor_address_hex: "0x30c56b96616eb3d92fce9812c0c857b0102a2fd8"
      developer_address: zil1ytk3ykwlc2vy8fyp7wqp492zjassj5mxzgscv6
      emission_info:
        epoch_period: 604800 # 1 week
        tokens_per_epoch: "2403800000000"
        tokens_for_retroactive_distribution: "0"
        retroactive_distribution_cutoff_time: 0
        distribution_start_time: 1631664000
        total_number_of_epochs: 152
        initial_epoch_number: 0
        developer_token_ratio_bps: 1500
        trader_token_ratio_bps: 0
      incentivized_pools:
        zil1fytuayks6njpze00ukasq3m4y4s44k79hvz8q5: 3 # gZIL
        zil10a9z324aunx2qj64984vke93gjdnzlnl5exygv: 2 # XSGD
        zil1k2c3ncjfduj9jrhlgx03t2smd6p25ur56cfzgz: 5 # ZWAP<|MERGE_RESOLUTION|>--- conflicted
+++ resolved
@@ -83,7 +83,6 @@
         trader_token_ratio_bps: 0
       incentivized_pools:
         zil1504065pp76uuxm7s9m2c4gwszhez8pu3mp6r8c: 1  # STREAM
-<<<<<<< HEAD
     - name: "BLOX Liquidity Rewards"
       reward_token_symbol: BLOX
       reward_token_address_hex: "0x4268C34dA6Ad41a4cDeAa25cdEF6531Ed0c9a1A2"
@@ -97,7 +96,11 @@
         retroactive_distribution_cutoff_time: 0
         distribution_start_time: 1632902400
         total_number_of_epochs: 84
-=======
+        initial_epoch_number: 0
+        developer_token_ratio_bps: 0
+        trader_token_ratio_bps: 0
+      incentivized_pools:
+        zil1gf5vxndx44q6fn025fwdaajnrmgvngdzel0jzp: 1  # BLOX
     - name: "RECAP Rewards"
       reward_token_symbol: RECAP
       reward_token_address_hex: "0x5346c4ff16Dc347f5529e725869A5Ea0fbD67EA4"
@@ -111,16 +114,11 @@
         retroactive_distribution_cutoff_time: 0
         distribution_start_time: 1632902400
         total_number_of_epochs: 1077
->>>>>>> 9d86be2b
         initial_epoch_number: 0
         developer_token_ratio_bps: 0
         trader_token_ratio_bps: 0
       incentivized_pools:
-<<<<<<< HEAD
-        zil1gf5vxndx44q6fn025fwdaajnrmgvngdzel0jzp: 1  # BLOX
-=======
-        zil12drvflckms6874ffuujcdxj75raavl4yfn4ssc: 1  # RECAP        
->>>>>>> 9d86be2b
+        zil12drvflckms6874ffuujcdxj75raavl4yfn4ssc: 1  # RECAP
 testnet:
   zilswap_address_hex: "0x1a62dd9c84b0c8948cb51fc664ba143e7a34985c"
   distributions:
