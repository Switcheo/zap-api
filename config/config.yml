--- conflicted
+++ resolved
@@ -194,11 +194,7 @@
         tokens_for_retroactive_distribution: "0"
         retroactive_distribution_cutoff_time: 0
         distribution_start_time: 1636531200
-<<<<<<< HEAD
         total_number_of_epochs: 28
-=======
-        total_number_of_epochs: 24
->>>>>>> 9cddbddd
         initial_epoch_number: 0
         developer_token_ratio_bps: 0
         trader_token_ratio_bps: 0
