--- conflicted
+++ resolved
@@ -237,7 +237,6 @@
         trader_token_ratio_bps: 0
       incentivized_pools:
         zil18f5rlhqz9vndw4w8p60d0n7vg3n9sqvta7n6t2: 1  # PORT
-<<<<<<< HEAD
     - name: "SWTH Liquidity Rewards"
       reward_token_symbol: SWTH
       reward_token_address_hex: "0x258b14969e4f67d0a5e48091b3d43a518663248b"
@@ -256,7 +255,6 @@
         trader_token_ratio_bps: 0
       incentivized_pools:
         zil1yk93f957fanapf0yszgm84p62xrxxfytj4d2tl: 1  # SWTH
-=======
     - name: "PELE Rewards"
       reward_token_symbol: PELE
       reward_token_address_hex: "0x55d66385a975a25cd7c9bb7cb8b1b11a56436789"
@@ -275,7 +273,6 @@
         trader_token_ratio_bps: 0
       incentivized_pools:                         
         zil12htx8pdfwk39e47fhd7t3vd3rftyxeuf9px354: 1 # PELE
->>>>>>> 496f2077
 testnet:
   zilswap_address_hex: "0x1a62dd9c84b0c8948cb51fc664ba143e7a34985c"
   distributions:
